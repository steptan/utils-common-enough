#!/usr/bin/env python3
"""Main CLI entry point for project utilities."""

import sys
from typing import Optional, Type

import click

# Import all command groups
try:
    from .deploy import main as deploy_commands
except ImportError:
    deploy_commands: Optional[click.Group] = None

try:
    from .cloudformation import main as cf_commands
except ImportError:
    cf_commands: Optional[click.Group] = None

try:
    from .lambda_cmd import main as lambda_commands
except ImportError:
    lambda_commands: Optional[click.Group] = None

try:
    from .iam import main as iam_commands
except ImportError:
    iam_commands = None

try:
    from .database import main as db_commands
except ImportError:
    db_commands: Optional[click.Group] = None

try:
    from .test import main as test_commands
except ImportError:
    test_commands: Optional[click.Group] = None

# Import new commands
try:
    from .setup import SetupWizard
except ImportError:
<<<<<<< HEAD
    SetupWizard = None

# Import dynamodb commands
try:
    from .dynamodb import dynamodb as dynamodb_commands
except ImportError:
    dynamodb_commands = None
    
=======
    SetupWizard: Optional[Type] = None

>>>>>>> 0d85bdd7
try:
    from deployment.validation import PreDeploymentValidator
except ImportError:
    PreDeploymentValidator = None

try:
    from security.audit import SecurityAuditor
    from security.compliance import ComplianceChecker
except ImportError:
    SecurityAuditor = None
    ComplianceChecker = None

try:
    from cost.analyzer import CostAnalyzer
    from cost.estimator import CostEstimator
except ImportError:
    CostEstimator = None
    CostAnalyzer = None

try:
    from config import get_project_config
except ImportError:
    get_project_config = None


@click.group()
@click.version_option()
def cli() -> None:
    """Project deployment and management utilities.

    A comprehensive toolkit for AWS project deployment, management, and monitoring.
    """
    pass


# Add existing command groups
if deploy_commands:
    cli.add_command(deploy_commands, name="deploy")
if cf_commands:
    cli.add_command(cf_commands, name="cloudformation")
if lambda_commands:
    cli.add_command(lambda_commands, name="lambda")
if iam_commands:
    cli.add_command(iam_commands, name="iam")
if db_commands:
    cli.add_command(db_commands, name="database")
if test_commands:
<<<<<<< HEAD
    cli.add_command(test_commands, name='test')
if dynamodb_commands:
    cli.add_command(dynamodb_commands, name='dynamodb')
=======
    cli.add_command(test_commands, name="test")
>>>>>>> 0d85bdd7


# New commands
@cli.command()
def setup() -> None:
    """Run interactive setup wizard for AWS credentials and project configuration."""
    wizard = SetupWizard()
    success = wizard.run()
    sys.exit(0 if success else 1)


@cli.command()
@click.option("--project", "-p", required=True, help="Project name")
@click.option(
    "--environment", "-e", required=True, help="Environment (dev/staging/prod)"
)
@click.option("--region", "-r", default="us-west-1", help="AWS region")
@click.option("--skip", "-s", multiple=True, help="Categories to skip")
@click.option("--config-only", is_flag=True, help="Only validate configuration files")
@click.option(
    "--output", "-o", type=click.Choice(["console", "json", "html"]), default="console"
)
def validate(project: str, environment: str, region: str, skip: tuple, config_only: bool, output: str) -> None:
    """Run pre-deployment validation checks."""
    try:
        all_valid = True
        combined_report = {
            "project": project,
            "environment": environment,
            "validations": {},
        }

        # Configuration validation
        try:
            from config_validation.validator import ConfigurationValidator

            config_validator = ConfigurationValidator(project)
        except ImportError:
            click.echo("⚠️  Configuration validator not available")
            config_validator = None
        config_valid, config_result = config_validator.validate_environment(environment)
        combined_report["validations"]["configuration"] = config_result

        if not config_valid:
            all_valid = False
            click.echo("❌ Configuration validation failed")
            for error in config_result["errors"]:
                click.echo(f"  - {error}")
        else:
            click.echo("✅ Configuration validation passed")

        # If config-only flag is set, stop here
        if config_only:
            sys.exit(0 if config_valid else 1)

        # Deployment validation
        validator = PreDeploymentValidator(project, environment, region)
        checks = validator.validate_all(skip_categories=list(skip))
        report = validator.generate_report(checks)
        combined_report["validations"]["deployment"] = report

        if not report["ready_to_deploy"]:
            all_valid = False

        if output == "console":
            validator.print_report(report)
        elif output == "json":
            import json

            click.echo(json.dumps(combined_report, indent=2))
        elif output == "html":
            # Generate HTML report
            html = generate_html_report(report)
            output_file = f"validation-{project}-{environment}.html"
            with open(output_file, "w") as f:
                f.write(html)
            click.echo(f"HTML report saved to {output_file}")

        # Exit with error if not ready to deploy
        if not all_valid:
            sys.exit(1)

    except Exception as e:
        click.echo(f"Error: {e}", err=True)
        sys.exit(1)


@cli.command()
@click.option("--project", "-p", required=True, help="Project name")
@click.option(
    "--environment", "-e", required=True, help="Environment (dev/staging/prod)"
)
@click.option("--region", "-r", default="us-west-1", help="AWS region")
@click.option(
    "--output", "-o", type=click.Choice(["console", "json", "html"]), default="console"
)
def audit_security(project: str, environment: str, region: str, output: str) -> None:
    """Run security audit on deployed resources."""
    try:
        auditor = SecurityAuditor(project, environment, region)
        issues = auditor.audit_all()
        report = auditor.generate_report(issues)

        if output == "console":
            print_security_report(report)
        elif output == "json":
            import json

            click.echo(json.dumps(report, indent=2))
        elif output == "html":
            html = generate_security_html_report(report)
            output_file = f"security-audit-{project}-{environment}.html"
            with open(output_file, "w") as f:
                f.write(html)
            click.echo(f"HTML report saved to {output_file}")

        # Exit with error if critical issues found
        if report["summary"]["critical"] > 0:
            sys.exit(1)

    except Exception as e:
        click.echo(f"Error: {e}", err=True)
        sys.exit(1)


@cli.command()
@click.option("--project", "-p", required=True, help="Project name")
@click.option(
    "--environment", "-e", required=True, help="Environment (dev/staging/prod)"
)
@click.option("--region", "-r", default="us-west-1", help="AWS region")
@click.option(
    "--output", "-o", type=click.Choice(["console", "json"]), default="console"
)
def check_compliance(project: str, environment: str, region: str, output: str) -> None:
    """Check AWS Well-Architected Framework compliance."""
    try:
        checker = ComplianceChecker(project, environment, region)
        checks = checker.check_all_pillars()
        report = checker.generate_report(checks)

        if output == "console":
            print_compliance_report(report)
        elif output == "json":
            import json

            click.echo(json.dumps(report, indent=2))

    except Exception as e:
        click.echo(f"Error: {e}", err=True)
        sys.exit(1)


@cli.command()
@click.option("--project", "-p", required=True, help="Project name")
@click.option(
    "--environment", "-e", required=True, help="Environment (dev/staging/prod)"
)
@click.option("--region", "-r", default="us-west-1", help="AWS region")
@click.option("--template", "-t", help="CloudFormation template path")
@click.option("--usage-profile", "-u", help="Usage profile JSON file")
@click.option("--monthly-budget", "-b", type=float, help="Monthly budget for alerts")
def estimate_cost(
    project: str, environment: str, region: str, template: Optional[str], usage_profile: Optional[str], monthly_budget: Optional[float]
) -> None:
    """Estimate deployment costs."""
    try:
        estimator = CostEstimator(project, environment, region)

        if template:
            # Estimate from CloudFormation template
            report = estimator.estimate_stack_cost(template)
        elif usage_profile:
            # Estimate from usage profile
            import json

            with open(usage_profile, "r") as f:
                profile = json.load(f)
            report = estimator.estimate_application_cost(profile)
        else:
            # Use default usage profile
            default_profile = {
                "api_requests_per_month": 1_000_000,
                "avg_lambda_duration_ms": 100,
                "lambda_memory_mb": 512,
                "database_operations": {
                    "reads_per_month": 5_000_000,
                    "writes_per_month": 500_000,
                    "storage_gb": 20,
                },
                "storage_gb": 100,
                "uploads_per_month": 5_000,
                "downloads_per_month": 50_000,
                "cdn_traffic_gb": 500,
                "cdn_requests_per_month": 5_000_000,
                "monthly_active_users": 10_000,
            }
            report = estimator.estimate_application_cost(default_profile)

        # Print report
        print_cost_report(report)

        # Generate budget alert template if requested
        if monthly_budget:
            alert_template = estimator.generate_cost_alert_template(monthly_budget)
            alert_file = f"budget-alerts-{project}.json"
            import json

            with open(alert_file, "w") as f:
                json.dump(alert_template, f, indent=2)
            click.echo(f"\nBudget alert template saved to {alert_file}")

    except Exception as e:
        click.echo(f"Error: {e}", err=True)
        sys.exit(1)


@cli.command()
@click.option("--project", "-p", required=True, help="Project name")
@click.option("--days", "-d", default=30, type=int, help="Number of days to analyze")
@click.option("--profile", help="AWS profile to use")
def analyze_cost(project: str, days: int, profile: Optional[str]) -> None:
    """Analyze actual AWS costs for the project."""
    try:
        config = get_project_config(project)
        analyzer = CostAnalyzer(config, profile)

        # Get cost data
        from datetime import datetime, timedelta

        end_date = datetime.now()
        start_date = end_date - timedelta(days=days)

        costs = analyzer.get_project_costs(start_date, end_date)
        forecast = analyzer.get_cost_forecast()
        anomalies = analyzer.get_cost_anomalies()

        # Print report
        click.echo(f"\n💰 Cost Analysis for {project}")
        click.echo("=" * 60)

        period = costs.get("period", {})
        click.echo(f"Period: {period.get('start')} to {period.get('end')}")
        click.echo(f"Total Cost: ${costs.get('total_cost', 0):.2f}")

        # Service breakdown
        click.echo("\n📊 Cost by Service:")
        services = costs.get("services", {})
        for service, cost in sorted(services.items(), key=lambda x: x[1], reverse=True):
            if cost > 0:
                click.echo(f"  {service}: ${cost:.2f}")

        # Forecast
        click.echo("\n🔮 Cost Forecast:")
        click.echo(
            f"  Current Daily Average: ${forecast.get('current_daily_average', 0):.2f}"
        )
        click.echo(f"  Weekly Trend: {forecast.get('weekly_trend_percent', 0):.1f}%")
        click.echo(f"  30-Day Projection: ${forecast.get('projected_cost', 0):.2f}")

        # Anomalies
        if anomalies:
            click.echo("\n🚨 Cost Anomalies Detected:")
            for anomaly in anomalies[:5]:  # Show top 5
                click.echo(
                    f"  {anomaly['date']}: ${anomaly['cost']:.2f} "
                    f"({anomaly['change_percent']:.1f}% change)"
                )

    except Exception as e:
        click.echo(f"Error: {e}", err=True)
        sys.exit(1)


# Helper functions for report formatting
def print_security_report(report: dict) -> None:
    """Print security report to console."""
    click.echo("\n🔒 Security Audit Report")
    click.echo("=" * 60)
    click.echo(f"Project: {report['project']} | Environment: {report['environment']}")
    click.echo(f"Total Issues: {report['total_issues']}")

    # Summary by severity
    click.echo("\n📊 Issues by Severity:")
    for severity in ["critical", "high", "medium", "low", "info"]:
        count = report["summary"][severity]
        if count > 0:
            emoji = {
                "critical": "🔴",
                "high": "🟠",
                "medium": "🟡",
                "low": "🔵",
                "info": "⚪",
            }.get(severity, "")
            click.echo(f"  {emoji} {severity.upper()}: {count}")

    # Critical and high issues
    critical_high = [
        i for i in report["detailed_issues"] if i["severity"] in ["CRITICAL", "HIGH"]
    ]
    if critical_high:
        click.echo("\n⚠️  Critical/High Issues:")
        for issue in critical_high[:10]:  # Show top 10
            click.echo(f"\n  • {issue['resource_type']} - {issue['issue_type']}")
            click.echo(f"    Resource: {issue['resource_id']}")
            click.echo(f"    {issue['description']}")
            if issue.get("recommendation"):
                click.echo(f"    Fix: {issue['recommendation']}")


def print_compliance_report(report: dict) -> None:
    """Print compliance report to console."""
    click.echo("\n📋 Well-Architected Compliance Report")
    click.echo("=" * 60)
    click.echo(f"Project: {report['project']} | Environment: {report['environment']}")
    click.echo(f"Compliance Score: {report['compliance_score']}%")

    # Summary
    click.echo("\n📊 Check Summary:")
    click.echo(f"  ✅ Passed: {report['summary']['pass']}")
    click.echo(f"  ❌ Failed: {report['summary']['fail']}")
    click.echo(f"  ⚠️  Warnings: {report['summary']['warning']}")

    # By pillar
    click.echo("\n🏛️  Results by Pillar:")
    for pillar, stats in report["by_pillar"].items():
        total = sum(stats.values()) - len(stats.get("checks", []))
        passed = stats["pass"]
        percentage = (passed / total * 100) if total > 0 else 0
        click.echo(f"  {pillar}: {passed}/{total} ({percentage:.0f}%)")


def print_cost_report(report: dict) -> None:
    """Print cost estimation report to console."""
    click.echo("\n💰 Cost Estimation Report")
    click.echo("=" * 60)
    click.echo(f"Project: {report['project']} | Environment: {report['environment']}")

    # Summary
    summary = report["summary"]
    click.echo("\n📊 Estimated Monthly Costs:")
    click.echo(f"  Minimum: ${summary['monthly_cost_estimate']['minimum']:.2f}")
    click.echo(f"  Maximum: ${summary['monthly_cost_estimate']['maximum']:.2f}")
    click.echo(f"  Average: ${summary['monthly_cost_estimate']['average']:.2f}")

    click.echo("\n📊 Estimated Annual Costs:")
    click.echo(f"  Average: ${summary['annual_cost_estimate']['average']:.2f}")

    # By service
    click.echo("\n💵 Cost Breakdown by Service:")
    for service, data in report["breakdown_by_service"].items():
        avg = (data["monthly_min"] + data["monthly_max"]) / 2
        click.echo(f"  {service}: ${avg:.2f}/month")
        for resource in data["resources"]:
            click.echo(f"    - {resource}")

    # Optimization tips
    if report.get("cost_optimization_tips"):
        click.echo("\n💡 Cost Optimization Tips:")
        for tip in report["cost_optimization_tips"][:5]:
            click.echo(f"  • {tip}")


def generate_html_report(report: dict) -> str:
    """Generate HTML validation report."""
    # Simple HTML template
    return f"""
    <!DOCTYPE html>
    <html>
    <head>
        <title>Validation Report - {report['project']}</title>
        <style>
            body {{ font-family: Arial, sans-serif; margin: 20px; }}
            .pass {{ color: green; }}
            .fail {{ color: red; }}
            .warning {{ color: orange; }}
            table {{ border-collapse: collapse; width: 100%; }}
            th, td {{ border: 1px solid #ddd; padding: 8px; text-align: left; }}
            th {{ background-color: #f2f2f2; }}
        </style>
    </head>
    <body>
        <h1>Pre-Deployment Validation Report</h1>
        <p>Project: {report['project']} | Environment: {report['environment']}</p>
        <p>Ready to Deploy: <span class="{'pass' if report['ready_to_deploy'] else 'fail'}">
            {'Yes' if report['ready_to_deploy'] else 'No'}</span></p>

        <h2>Summary</h2>
        <ul>
            <li>Passed: {report['summary']['pass']}</li>
            <li>Failed: {report['summary']['fail']}</li>
            <li>Warnings: {report['summary']['warning']}</li>
        </ul>

        <h2>Detailed Checks</h2>
        <table>
            <tr>
                <th>Category</th>
                <th>Check</th>
                <th>Status</th>
                <th>Message</th>
            </tr>
            {''.join(f"<tr><td>{c['category']}</td><td>{c['name']}</td>"
                     f"<td class='{c['status'].lower()}'>{c['status']}</td>"
                     f"<td>{c['message']}</td></tr>"
                     for c in report['detailed_checks'])}
        </table>
    </body>
    </html>
    """


def generate_security_html_report(report: dict) -> str:
    """Generate HTML security report."""
    return f"""
    <!DOCTYPE html>
    <html>
    <head>
        <title>Security Audit - {report['project']}</title>
        <style>
            body {{ font-family: Arial, sans-serif; margin: 20px; }}
            .critical {{ color: darkred; font-weight: bold; }}
            .high {{ color: red; }}
            .medium {{ color: orange; }}
            .low {{ color: blue; }}
            .info {{ color: gray; }}
            table {{ border-collapse: collapse; width: 100%; }}
            th, td {{ border: 1px solid #ddd; padding: 8px; text-align: left; }}
            th {{ background-color: #f2f2f2; }}
        </style>
    </head>
    <body>
        <h1>Security Audit Report</h1>
        <p>Project: {report['project']} | Environment: {report['environment']}</p>

        <h2>Summary</h2>
        <ul>
            <li class="critical">Critical: {report['summary']['critical']}</li>
            <li class="high">High: {report['summary']['high']}</li>
            <li class="medium">Medium: {report['summary']['medium']}</li>
            <li class="low">Low: {report['summary']['low']}</li>
            <li class="info">Info: {report['summary']['info']}</li>
        </ul>

        <h2>Security Issues</h2>
        <table>
            <tr>
                <th>Severity</th>
                <th>Resource Type</th>
                <th>Resource</th>
                <th>Issue</th>
                <th>Recommendation</th>
            </tr>
            {''.join(f"<tr><td class='{i['severity'].lower()}'>{i['severity']}</td>"
                     f"<td>{i['resource_type']}</td><td>{i['resource_id']}</td>"
                     f"<td>{i['description']}</td><td>{i['recommendation']}</td></tr>"
                     for i in report['detailed_issues'])}
        </table>
    </body>
    </html>
    """


<<<<<<< HEAD
@cli.group()
def people_cards():
    """People Cards project specific commands."""
    pass


@people_cards.command()
@click.option('--venv/--no-venv', default=True, help='Create virtual environment')
@click.option('--git-submodules/--no-git-submodules', default=True, help='Setup git submodules')
@click.option('--npm/--no-npm', default=True, help='Install npm dependencies')
@click.option('--python-version', default='3.11', help='Python version to use')
def setup_dev(venv, git_submodules, npm, python_version):
    """Set up development environment for people-cards project."""
    import subprocess
    import platform
    from pathlib import Path
    
    project_root = Path.cwd()
    
    click.echo("🚀 People Cards Development Environment Setup")
    click.echo("=" * 50)
    
    # Check Python version
    import sys
    version = sys.version_info
    click.echo(f"Python version: {version.major}.{version.minor}.{version.micro}")
    
    if version.major < 3 or (version.major == 3 and version.minor < 11):
        click.echo("❌ Python 3.11 or higher is required")
        sys.exit(1)
    
    click.echo("✅ Python version is compatible")
    
    # Setup git submodules
    if git_submodules:
        click.echo("\n📦 Setting up git submodules...")
        try:
            subprocess.run(["git", "submodule", "update", "--init", "--recursive"], check=True)
            click.echo("✅ Git submodules initialized")
        except subprocess.CalledProcessError:
            click.echo("⚠️  Git submodules setup failed, continuing anyway...")
    
    # Create virtual environment
    if venv:
        venv_path = project_root / "venv"
        
        if venv_path.exists():
            response = click.confirm("Virtual environment already exists. Recreate it?", default=False)
            if response:
                click.echo("Removing existing virtual environment...")
                if platform.system() == "Windows":
                    subprocess.run("rmdir /s /q venv", shell=True, check=False)
                else:
                    subprocess.run("rm -rf venv", shell=True, check=False)
            else:
                click.echo("Using existing virtual environment")
                venv = False
        
        if venv:
            click.echo("\n📦 Creating virtual environment...")
            subprocess.run([sys.executable, "-m", "venv", "venv"], check=True)
            click.echo("✅ Virtual environment created")
            
            # Install Python dependencies
            click.echo("\n📦 Installing Python dependencies...")
            if platform.system() == "Windows":
                pip = "venv\\Scripts\\pip"
            else:
                pip = "venv/bin/pip"
            
            subprocess.run([pip, "install", "--upgrade", "pip"], check=True)
            
            if (project_root / "requirements.txt").exists():
                subprocess.run([pip, "install", "-r", "requirements.txt"], check=True)
                click.echo("✅ Python dependencies installed")
            
            # Install utils package
            if (project_root / "utils" / "setup.py").exists():
                subprocess.run([pip, "install", "-e", "utils/"], check=True)
                click.echo("✅ Utils package installed")
    
    # Install npm dependencies
    if npm and (project_root / "package.json").exists():
        click.echo("\n📦 Installing npm dependencies...")
        try:
            subprocess.run(["npm", "install"], check=True)
            click.echo("✅ npm dependencies installed")
        except (subprocess.CalledProcessError, FileNotFoundError):
            click.echo("⚠️  npm install failed - make sure Node.js is installed")
    
    # Success message
    click.echo("\n" + "=" * 50)
    click.echo("✨ Development environment setup complete!")
    click.echo("\nNext steps:")
    
    if venv:
        if platform.system() == "Windows":
            click.echo("1. Activate the virtual environment:")
            click.echo("   venv\\Scripts\\activate")
        else:
            click.echo("1. Activate the virtual environment:")
            click.echo("   source venv/bin/activate")
    
    click.echo("\n2. Configure AWS credentials:")
    click.echo("   utils-cli iam setup-credentials --project people-cards")
    click.echo("\n3. Create DynamoDB tables:")
    click.echo("   utils-cli dynamodb ensure-tables --project people-cards --environment dev")
    click.echo("\n4. Start development:")
    click.echo("   npm run dev")


if __name__ == '__main__':
=======
# Claude settings management commands
@cli.command()
@click.option(
    "--projects",
    multiple=True,
    help="Specific projects to deploy to (default: all projects)",
)
@click.option("--settings-dir", type=click.Path(exists=True), help="Directory containing settings files")
def deploy_settings(projects: tuple, settings_dir: str) -> None:
    """Deploy Claude settings to projects."""
    from scripts.deploy_claude_settings import ClaudeSettingsDeployer
    
    deployer = ClaudeSettingsDeployer(Path(settings_dir) if settings_dir else None)
    
    if projects:
        success = True
        for project in projects:
            if project in deployer.projects:
                success &= deployer.deploy_project(project)
            elif project in deployer.special_projects:
                success &= deployer.deploy_special_project(
                    project, deployer.special_projects[project]
                )
            else:
                click.echo(f"❌ Unknown project: {project}")
                success = False
        sys.exit(0 if success else 1)
    else:
        success = deployer.deploy_all()
        sys.exit(0 if success else 1)


@cli.command()
@click.option("--backup-dir", type=click.Path(), help="Directory containing backup files")
def rollback_settings(backup_dir: str) -> None:
    """Rollback Claude settings from backup."""
    from scripts.rollback_claude_settings import ClaudeSettingsRollback
    
    rollback = ClaudeSettingsRollback(Path(backup_dir) if backup_dir else None)
    success = rollback.rollback_all()
    sys.exit(0 if success else 1)


@cli.command()
@click.argument("project_path", type=click.Path(exists=True))
@click.argument("command", type=click.Choice(["setup", "push", "pull"]))
@click.option("-m", "--message", help="Commit message for push command")
def setup_submodules(project_path: str, command: str, message: str) -> None:
    """Set up git submodules for a project."""
    from scripts.git_submodules import GitSubmoduleManager
    
    manager = GitSubmoduleManager(Path(project_path))
    
    if command == "setup":
        click.echo("Setting up git submodule configuration...")
        manager.setup_pre_push_hook()
        manager.setup_git_aliases()
        manager.configure_submodule()
        click.echo("\n✨ Git submodule configuration complete!")
    elif command == "push":
        if not message:
            click.echo("❌ Commit message required for push command")
            sys.exit(1)
        success = manager.push_with_submodules(message)
        sys.exit(0 if success else 1)
    elif command == "pull":
        success = manager.pull_with_submodules()
        sys.exit(0 if success else 1)


if __name__ == "__main__":
>>>>>>> 0d85bdd7
    cli()<|MERGE_RESOLUTION|>--- conflicted
+++ resolved
@@ -41,19 +41,13 @@
 try:
     from .setup import SetupWizard
 except ImportError:
-<<<<<<< HEAD
-    SetupWizard = None
+    SetupWizard: Optional[Type] = None
 
 # Import dynamodb commands
 try:
     from .dynamodb import dynamodb as dynamodb_commands
 except ImportError:
     dynamodb_commands = None
-    
-=======
-    SetupWizard: Optional[Type] = None
-
->>>>>>> 0d85bdd7
 try:
     from deployment.validation import PreDeploymentValidator
 except ImportError:
@@ -101,13 +95,9 @@
 if db_commands:
     cli.add_command(db_commands, name="database")
 if test_commands:
-<<<<<<< HEAD
-    cli.add_command(test_commands, name='test')
+    cli.add_command(test_commands, name="test")
 if dynamodb_commands:
-    cli.add_command(dynamodb_commands, name='dynamodb')
-=======
-    cli.add_command(test_commands, name="test")
->>>>>>> 0d85bdd7
+    cli.add_command(dynamodb_commands, name="dynamodb")
 
 
 # New commands
@@ -571,7 +561,76 @@
     """
 
 
-<<<<<<< HEAD
+# Claude settings management commands
+@cli.command()
+@click.option(
+    "--projects",
+    multiple=True,
+    help="Specific projects to deploy to (default: all projects)",
+)
+@click.option("--settings-dir", type=click.Path(exists=True), help="Directory containing settings files")
+def deploy_settings(projects: tuple, settings_dir: str) -> None:
+    """Deploy Claude settings to projects."""
+    from scripts.deploy_claude_settings import ClaudeSettingsDeployer
+    
+    deployer = ClaudeSettingsDeployer(Path(settings_dir) if settings_dir else None)
+    
+    if projects:
+        success = True
+        for project in projects:
+            if project in deployer.projects:
+                success &= deployer.deploy_project(project)
+            elif project in deployer.special_projects:
+                success &= deployer.deploy_special_project(
+                    project, deployer.special_projects[project]
+                )
+            else:
+                click.echo(f"❌ Unknown project: {project}")
+                success = False
+        sys.exit(0 if success else 1)
+    else:
+        success = deployer.deploy_all()
+        sys.exit(0 if success else 1)
+
+
+@cli.command()
+@click.option("--backup-dir", type=click.Path(), help="Directory containing backup files")
+def rollback_settings(backup_dir: str) -> None:
+    """Rollback Claude settings from backup."""
+    from scripts.rollback_claude_settings import ClaudeSettingsRollback
+    
+    rollback = ClaudeSettingsRollback(Path(backup_dir) if backup_dir else None)
+    success = rollback.rollback_all()
+    sys.exit(0 if success else 1)
+
+
+@cli.command()
+@click.argument("project_path", type=click.Path(exists=True))
+@click.argument("command", type=click.Choice(["setup", "push", "pull"]))
+@click.option("-m", "--message", help="Commit message for push command")
+def setup_submodules(project_path: str, command: str, message: str) -> None:
+    """Set up git submodules for a project."""
+    from scripts.git_submodules import GitSubmoduleManager
+    
+    manager = GitSubmoduleManager(Path(project_path))
+    
+    if command == "setup":
+        click.echo("Setting up git submodule configuration...")
+        manager.setup_pre_push_hook()
+        manager.setup_git_aliases()
+        manager.configure_submodule()
+        click.echo("\n✨ Git submodule configuration complete!")
+    elif command == "push":
+        if not message:
+            click.echo("❌ Commit message required for push command")
+            sys.exit(1)
+        success = manager.push_with_submodules(message)
+        sys.exit(0 if success else 1)
+    elif command == "pull":
+        success = manager.pull_with_submodules()
+        sys.exit(0 if success else 1)
+
+
 @cli.group()
 def people_cards():
     """People Cards project specific commands."""
@@ -683,78 +742,5 @@
     click.echo("   npm run dev")
 
 
-if __name__ == '__main__':
-=======
-# Claude settings management commands
-@cli.command()
-@click.option(
-    "--projects",
-    multiple=True,
-    help="Specific projects to deploy to (default: all projects)",
-)
-@click.option("--settings-dir", type=click.Path(exists=True), help="Directory containing settings files")
-def deploy_settings(projects: tuple, settings_dir: str) -> None:
-    """Deploy Claude settings to projects."""
-    from scripts.deploy_claude_settings import ClaudeSettingsDeployer
-    
-    deployer = ClaudeSettingsDeployer(Path(settings_dir) if settings_dir else None)
-    
-    if projects:
-        success = True
-        for project in projects:
-            if project in deployer.projects:
-                success &= deployer.deploy_project(project)
-            elif project in deployer.special_projects:
-                success &= deployer.deploy_special_project(
-                    project, deployer.special_projects[project]
-                )
-            else:
-                click.echo(f"❌ Unknown project: {project}")
-                success = False
-        sys.exit(0 if success else 1)
-    else:
-        success = deployer.deploy_all()
-        sys.exit(0 if success else 1)
-
-
-@cli.command()
-@click.option("--backup-dir", type=click.Path(), help="Directory containing backup files")
-def rollback_settings(backup_dir: str) -> None:
-    """Rollback Claude settings from backup."""
-    from scripts.rollback_claude_settings import ClaudeSettingsRollback
-    
-    rollback = ClaudeSettingsRollback(Path(backup_dir) if backup_dir else None)
-    success = rollback.rollback_all()
-    sys.exit(0 if success else 1)
-
-
-@cli.command()
-@click.argument("project_path", type=click.Path(exists=True))
-@click.argument("command", type=click.Choice(["setup", "push", "pull"]))
-@click.option("-m", "--message", help="Commit message for push command")
-def setup_submodules(project_path: str, command: str, message: str) -> None:
-    """Set up git submodules for a project."""
-    from scripts.git_submodules import GitSubmoduleManager
-    
-    manager = GitSubmoduleManager(Path(project_path))
-    
-    if command == "setup":
-        click.echo("Setting up git submodule configuration...")
-        manager.setup_pre_push_hook()
-        manager.setup_git_aliases()
-        manager.configure_submodule()
-        click.echo("\n✨ Git submodule configuration complete!")
-    elif command == "push":
-        if not message:
-            click.echo("❌ Commit message required for push command")
-            sys.exit(1)
-        success = manager.push_with_submodules(message)
-        sys.exit(0 if success else 1)
-    elif command == "pull":
-        success = manager.pull_with_submodules()
-        sys.exit(0 if success else 1)
-
-
 if __name__ == "__main__":
->>>>>>> 0d85bdd7
     cli()