--- conflicted
+++ resolved
@@ -75,11 +75,7 @@
 from config import get_project_config
 
 # Load configuration for a specific project
-<<<<<<< HEAD
 config = get_project_config("media-register")
-=======
-config = get_project_config("people-cards")
->>>>>>> 351504f5
 
 # Access configuration values
 print(config.aws_region)
